# Author:: Couchbase <info@couchbase.com>
# Copyright:: 2011, 2012 Couchbase, Inc.
# License:: Apache License, Version 2.0
#
# Licensed under the Apache License, Version 2.0 (the "License");
# you may not use this file except in compliance with the License.
# You may obtain a copy of the License at
#
#     http://www.apache.org/licenses/LICENSE-2.0
#
# Unless required by applicable law or agreed to in writing, software
# distributed under the License is distributed on an "AS IS" BASIS,
# WITHOUT WARRANTIES OR CONDITIONS OF ANY KIND, either express or implied.
# See the License for the specific language governing permissions and
# limitations under the License.
#

module Couchbase

  class Bucket

    # Compare and swap value.
    #
    # @since 1.0.0
    #
    # Reads a key's value from the server and yields it to a block. Replaces
    # the key's value with the result of the block as long as the key hasn't
    # been updated in the meantime, otherwise raises
    # {Couchbase::Error::KeyExists}. CAS stands for "compare and swap", and
    # avoids the need for manual key mutexing. Read more info here:
    #
    # In asynchronous mode it will yield result twice, first for
    # {Bucket#get} with {Result#operation} equal to +:get+ and
    # second time for {Bucket#set} with {Result#operation} equal to +:set+.
    #
    # @see http://couchbase.com/docs/memcached-api/memcached-api-protocol-text_cas.html
    #
    # @param [String, Symbol] key
    #
    # @param [Hash] options the options for "swap" part
    # @option options [Fixnum] :ttl (self.default_ttl) the time to live of this key
    # @option options [Symbol] :format (self.default_format) format of the value
    # @option options [Fixnum] :flags (self.default_flags) flags for this key
    #
    # @yieldparam [Object, Result] value old value in synchronous mode and
    #   +Result+ object in asynchronous mode.
    # @yieldreturn [Object] new value.
    #
    # @raise [Couchbase::Error::KeyExists] if the key was updated before the the
    #   code in block has been completed (the CAS value has been changed).
    # @raise [ArgumentError] if the block is missing for async mode
    #
    # @example Implement append to JSON encoded value
    #
    #     c.default_format = :document
    #     c.set("foo", {"bar" => 1})
    #     c.cas("foo") do |val|
    #       val["baz"] = 2
    #       val
    #     end
    #     c.get("foo")      #=> {"bar" => 1, "baz" => 2}
    #
    # @example Append JSON encoded value asynchronously
    #
    #     c.default_format = :document
    #     c.set("foo", {"bar" => 1})
    #     c.run do
    #       c.cas("foo") do |val|
    #         case val.operation
    #         when :get
    #           val["baz"] = 2
    #           val
    #         when :set
    #           # verify all is ok
    #           puts "error: #{ret.error.inspect}" unless ret.success?
    #         end
    #       end
    #     end
    #     c.get("foo")      #=> {"bar" => 1, "baz" => 2}
    #
    # @return [Fixnum] the CAS of new value
    def cas(key, options = {})
      if async?
<<<<<<< HEAD
        block = Proc.new
        get(key) do |ret|
          val = block.call(ret) # get new value from caller
          set(ret.key, val, options.merge(:cas => ret.cas), &block)
=======
        get(key, options) do |ret|
          val = yield(ret) # get new value from caller
          set(ret.key, val, :cas => ret.cas, :flags => ret.flags)
>>>>>>> b1d2cbde
        end
      else
        val, flags, ver = get(key, :extended => true)
        val = yield(val) # get new value from caller
<<<<<<< HEAD
        set(key, val, options.merge(:cas => ver))
=======
        set(key, val, :cas => ver, :flags => flags)
>>>>>>> b1d2cbde
      end
    end
    alias :compare_and_swap :cas

    # Fetch design docs stored in current bucket
    #
    # @since 1.2.0
    #
    # @return [Hash]
    def design_docs
      docs = all_docs(:startkey => "_design/", :endkey => "_design0", :include_docs => true)
      docmap = {}
      docs.each do |doc|
        key = doc.id.sub(/^_design\//, '')
        next if self.environment == :production && key =~ /dev_/
        docmap[key] = doc
      end
      docmap
    end

    # Fetch all documents from the bucket.
    #
    # @since 1.2.0
    #
    # @param [Hash] params Params for Couchbase +/_all_docs+ query
    #
    # @return [Couchbase::View] View object
    def all_docs(params = {})
      View.new(self, "_all_docs", params)
    end

    # Update or create design doc with supplied views
    #
    # @since 1.2.0
    #
    # @param [Hash, IO, String] data The source object containing JSON
    #   encoded design document. It must have +_id+ key set, this key
    #   should start with +_design/+.
    #
    # @return [true, false]
    def save_design_doc(data)
      attrs = case data
              when String
                MultiJson.load(data)
              when IO
                MultiJson.load(data.read)
              when Hash
                data
              else
                raise ArgumentError, "Document should be Hash, String or IO instance"
              end

      if attrs['_id'].to_s !~ /^_design\//
        raise ArgumentError, "'_id' key must be set and start with '_design/'."
      end
      attrs['language'] ||= 'javascript'
      req = make_couch_request(attrs['_id'],
                               :body => MultiJson.dump(attrs),
                               :method => :put)
      res = MultiJson.load(req.perform)
      if res['ok']
        true
      else
        raise "Failed to save design document: #{res['error']}"
      end
    end

    # Delete design doc with given id and revision.
    #
    # @since 1.2.0
    #
    # @param [String] id Design document id. It might have '_design/'
    #   prefix.
    #
    # @param [String] rev Document revision. It uses latest revision if
    #   +rev+ parameter is nil.
    #
    # @return [true, false]
    def delete_design_doc(id, rev = nil)
      ddoc = design_docs[id.sub(/^_design\//, '')]
      return nil unless ddoc
      path = Utils.build_query(ddoc['_id'], :rev => rev || ddoc['_rev'])
      req = make_couch_request(path, :method => :delete)
      res = MultiJson.load(req.perform)
      if res['ok']
        true
      else
        raise "Failed to save design document: #{res['error']}"
      end
    end

    def create_timer(interval, &block)
      Timer.new(self, interval, &block)
    end

    def create_periodic_timer(interval, &block)
      Timer.new(self, interval, :periodic => true, &block)
    end

    # Wait for persistence condition
    #
    # @since 1.2.0.dp6
    #
    # This operation is useful when some confidence needed regarding the
    # state of the keys. With two parameters +:replicated+ and +:persisted+
    # it allows to set up the waiting rule.
    #
    # @param [String, Symbol, Array, Hash] keys The list of the keys to
    #   observe. Full form is hash with key-cas value pairs, but there are
    #   also shortcuts like just Array of keys or single key. CAS value
    #   needed to when you need to ensure that the storage persisted exactly
    #   the same version of the key you are asking to observe.
    # @param [Hash] options The options for operation
    # @option options [Fixnum] :timeout The timeout in microseconds
    # @option options [Fixnum] :replicated How many replicas should receive
    #   the copy of the key.
    # @option options [Fixnum] :persisted How many nodes should store the
    #   key on the disk.
    #
    # @return [Couchbase::Result, Array<Couchbase::Result>] will return
    #   single result object in case the keys argument is String or Symbol.
    def observe_and_wait(*keys, &block)
      options = {:timeout => default_observe_timeout}
      options.update(keys.pop) if keys.size > 1 && keys.last.is_a?(Hash)
      verify_observe_options(options)
      if block && !async?
        raise ArgumentError, "synchronous mode doesn't support callbacks"
      end
      if keys.size == 0
        raise ArgumentError, "at least one key is required"
      end
      if keys.size != 1 || !keys[0].is_a?(Hash)
        key_cas = keys.flatten.reduce({}) do |h, kk|
          h[kk] = nil   # set CAS to nil
          h
        end
      else
        key_cas = keys
      end
      res = do_observe_and_wait(key_cas, options, &block) while res.nil?
      if keys.size == 1 && (keys[0].is_a?(String) || keys[0].is_a?(Symbol))
        return res[0]
      else
        return res
      end
    end

    private

    def verify_observe_options(options)
      unless num_replicas
        raise Couchbase::Error::Libcouchbase, "cannot detect number of the replicas"
      end
      unless options[:persisted] || options[:replicated]
        raise ArgumentError, "either :persisted or :replicated option must be set"
      end
      if options[:persisted] && !(1..num_replicas + 1).include?(options[:persisted])
        raise ArgumentError, "persisted number should be in range (1..#{num_replicas + 1})"
      end
      if options[:replicated] && !(1..num_replicas).include?(options[:replicated])
        raise ArgumentError, "replicated number should be in range (1..#{num_replicas})"
      end
    end

    def do_observe_and_wait(keys, options, &block)
      acc = Hash.new do |h, k|
        h[k] = Hash.new(0)
        h[k][:cas] = [keys[k]] # first position is for master node
        h[k]
      end
      check_condition = lambda do
        ok = catch :break do
          acc.each do |key, stats|
            master = stats[:cas][0]
            if master.nil?
              # master node doesn't have the key
              throw :break
            end
            if options[:persisted] && (stats[:persisted] < options[:persisted] ||
                                       stats[:cas].count(master) != options[:persisted])
              throw :break
            end
            if options[:replicated] && (stats[:replicated] < options[:replicated] ||
                                        stats[:cas].count(master) != options[:replicated] + 1)
              throw :break
            end
          end
          true
        end
        if ok
          res = keys.map do |k, _|
            Result.new(:key => k, :cas => acc[k][:cas][0])
          end
          if async?
            options[:timer].cancel if options[:timer]
            block.call(res)
          else
            return res
          end
        else
          options[:timeout] /= 2
          if options[:timeout] > 0
            if async?
              options[:timer] = create_timer(options[:timeout]) do
                do_observe_and_wait(keys, options, &block)
              end
            else
              # do wait for timeout
              run { create_timer(options[:timeout]){} }
              # return nil to avoid recursive call
              return nil
            end
          else
            err = Couchbase::Error::Timeout.new("the observe request was timed out")
            err.instance_variable_set("@operation", :observe_and_wait)
            if async?
              res = keys.map do |k, _|
                Result.new(:key => k, :cas => acc[k][:cas][0])
              end
              block.call(res)
            else
              err.instance_variable_set("@key", keys.keys)
              raise err
            end
          end
        end
      end
      collect = lambda do |res|
        if res.from_master?
          acc[res.key][:cas][0] = res.cas
        else
          acc[res.key][:cas] << res.cas
        end
        acc[res.key][res.status] += 1
        if res.status == :persisted
          acc[res.key][:replicated] += 1
        end
        check_condition.call if async? && res.completed?
      end
      if async?
        observe(*(keys.keys), options, &collect)
      else
        observe(*(keys.keys), options).each(&collect)
        check_condition.call
      end
    end
  end

end<|MERGE_RESOLUTION|>--- conflicted
+++ resolved
@@ -81,25 +81,15 @@
     # @return [Fixnum] the CAS of new value
     def cas(key, options = {})
       if async?
-<<<<<<< HEAD
         block = Proc.new
         get(key) do |ret|
           val = block.call(ret) # get new value from caller
-          set(ret.key, val, options.merge(:cas => ret.cas), &block)
-=======
-        get(key, options) do |ret|
-          val = yield(ret) # get new value from caller
-          set(ret.key, val, :cas => ret.cas, :flags => ret.flags)
->>>>>>> b1d2cbde
+          set(ret.key, val, options.merge(:cas => ret.cas, :flags => ret.flags), &block)
         end
       else
         val, flags, ver = get(key, :extended => true)
         val = yield(val) # get new value from caller
-<<<<<<< HEAD
-        set(key, val, options.merge(:cas => ver))
-=======
-        set(key, val, :cas => ver, :flags => flags)
->>>>>>> b1d2cbde
+        set(key, val, options.merge(:cas => ver, :flags => flags))
       end
     end
     alias :compare_and_swap :cas
