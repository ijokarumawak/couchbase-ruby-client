--- conflicted
+++ resolved
@@ -81,13 +81,8 @@
     VALUE key_prefix_val;
     char *node_list;
     VALUE object_space;
-<<<<<<< HEAD
     VALUE self;             /* the pointer to bucket representation in ruby land */
 };
-=======
-    char *node_list;
-} bucket_t;
->>>>>>> aa8ec6f3
 
 struct http_request_st;
 struct context_st
@@ -191,15 +186,11 @@
            sym_lock,
            sym_management,
            sym_marshal,
-<<<<<<< HEAD
            sym_method,
            sym_node_list,
            sym_not_found,
            sym_num_replicas,
            sym_observe,
-=======
-           sym_node_list,
->>>>>>> aa8ec6f3
            sym_password,
            sym_periodic,
            sym_persisted,
@@ -673,7 +664,7 @@
 strip_key_prefix(struct bucket_st *bucket, VALUE key)
 {
     if (bucket->key_prefix) {
-        rb_str_update(key, 0, RSTRING_LEN(bucket->key_prefix_val), rb_str_new2(""));
+        rb_str_update(key, 0, RSTRING_LEN(bucket->key_prefix_val), STR_NEW_CSTR(""));
     }
 }
 
@@ -689,12 +680,8 @@
         case T_STRING:
             return NIL_P(ret) ? key : rb_str_concat(ret, key);
         case T_SYMBOL:
-<<<<<<< HEAD
-            tmp = rb_str_new2(rb_id2name(SYM2ID(key)));
+            tmp = STR_NEW_CSTR(rb_id2name(SYM2ID(key)));
             return NIL_P(ret) ? tmp : rb_str_concat(ret, tmp);
-=======
-            return STR_NEW_CSTR(rb_id2name(SYM2ID(key)));
->>>>>>> aa8ec6f3
         default:    /* call #to_str or raise error */
             tmp = StringValue(key);
             return NIL_P(ret) ? tmp : rb_str_concat(ret, tmp);
@@ -836,12 +823,8 @@
     struct bucket_st *bucket = ctx->bucket;
     VALUE k, c, *rv = ctx->rv, exc, res;
 
-<<<<<<< HEAD
-    k = rb_str_new((const char*)key, nkey);
+    k = STR_NEW((const char*)key, nkey);
     strip_key_prefix(bucket, k);
-=======
-    k = STR_NEW((const char*)key, nkey);
->>>>>>> aa8ec6f3
     c = cas > 0 ? ULL2NUM(cas) : Qnil;
     switch(operation) {
         case LIBCOUCHBASE_ADD:
@@ -911,15 +894,10 @@
     struct bucket_st *bucket = ctx->bucket;
     VALUE k, *rv = ctx->rv, exc = Qnil, res;
 
-<<<<<<< HEAD
     ctx->nqueries--;
-    k = rb_str_new((const char*)key, nkey);
+    k = STR_NEW((const char*)key, nkey);
     strip_key_prefix(bucket, k);
-=======
-    bucket->seqno--;
-
-    k = STR_NEW((const char*)key, nkey);
->>>>>>> aa8ec6f3
+
     if (error != LIBCOUCHBASE_KEY_ENOENT || !ctx->quiet) {
         exc = cb_check_error(error, "failed to remove value", k);
         if (exc != Qnil) {
@@ -958,15 +936,10 @@
     struct bucket_st *bucket = ctx->bucket;
     VALUE k, v, f, c, *rv = ctx->rv, exc = Qnil, res;
 
-<<<<<<< HEAD
     ctx->nqueries--;
-    k = rb_str_new((const char*)key, nkey);
+    k = STR_NEW((const char*)key, nkey);
     strip_key_prefix(bucket, k);
-=======
-    bucket->seqno--;
-
-    k = STR_NEW((const char*)key, nkey);
->>>>>>> aa8ec6f3
+
     if (error != LIBCOUCHBASE_KEY_ENOENT || !ctx->quiet) {
         exc = cb_check_error(error, "failed to get value", k);
         if (exc != Qnil) {
@@ -1165,14 +1138,10 @@
     struct bucket_st *bucket = ctx->bucket;
     VALUE k, success, *rv = ctx->rv, exc = Qnil, res;
 
-<<<<<<< HEAD
     ctx->nqueries--;
-    k = rb_str_new((const char*)key, nkey);
+    k = STR_NEW((const char*)key, nkey);
     strip_key_prefix(bucket, k);
-=======
-    bucket->seqno--;
-    k = STR_NEW((const char*)key, nkey);
->>>>>>> aa8ec6f3
+
     if (error != LIBCOUCHBASE_KEY_ENOENT || !ctx->quiet) {
         exc = cb_check_error(error, "failed to touch value", k);
         if (exc != Qnil) {
@@ -1215,15 +1184,10 @@
     VALUE c, k, v, *rv = ctx->rv, exc, res;
     ID o;
 
-<<<<<<< HEAD
     ctx->nqueries--;
-    k = rb_str_new((const char*)key, nkey);
+    k = STR_NEW((const char*)key, nkey);
     strip_key_prefix(bucket, k);
-=======
-    bucket->seqno--;
-
-    k = STR_NEW((const char*)key, nkey);
->>>>>>> aa8ec6f3
+
     c = cas > 0 ? ULL2NUM(cas) : Qnil;
     o = ctx->arithm > 0 ? sym_increment : sym_decrement;
     exc = cb_check_error(error, "failed to perform arithmetic operation", k);
@@ -1283,21 +1247,21 @@
                 val = rb_hash_aref(ctx->headers_val, key);
                 switch (TYPE(val)) {
                     case T_NIL:
-                        rb_hash_aset(ctx->headers_val, key, rb_str_new2(*headers));
+                        rb_hash_aset(ctx->headers_val, key, STR_NEW_CSTR(*headers));
                         break;
                     case T_ARRAY:
-                        rb_ary_push(val, rb_str_new2(*headers));
+                        rb_ary_push(val, STR_NEW_CSTR(*headers));
                         break;
                     default:
                         {
                             VALUE ary = rb_ary_new();
                             rb_ary_push(ary, val);
-                            rb_ary_push(ary, rb_str_new2(*headers));
+                            rb_ary_push(ary, STR_NEW_CSTR(*headers));
                             rb_hash_aset(ctx->headers_val, key, ary);
                         }
                 }
             } else {
-                key = rb_str_new2(*headers);
+                key = STR_NEW_CSTR(*headers);
             }
         }
         ctx->headers_built = 1;
@@ -1321,13 +1285,13 @@
     VALUE *rv = ctx->rv, k, v, res;
 
     ctx->request->completed = 1;
-    k = rb_str_new((const char*)path, npath);
+    k = STR_NEW((const char*)path, npath);
     ctx->exception = cb_check_error_with_status(error,
             "failed to execute HTTP request", k, status);
     if (ctx->exception != Qnil) {
         cb_gc_protect(bucket, ctx->exception);
     }
-    v = nbytes ? rb_str_new((const char*)bytes, nbytes) : Qnil;
+    v = nbytes ? STR_NEW((const char*)bytes, nbytes) : Qnil;
     if (headers) {
         cb_build_headers(ctx, headers);
         cb_gc_unprotect(bucket, ctx->headers_val);
@@ -1369,10 +1333,10 @@
     struct bucket_st *bucket = ctx->bucket;
     VALUE k, v, res;
 
-    k = rb_str_new((const char*)path, npath);
+    k = STR_NEW((const char*)path, npath);
     ctx->exception = cb_check_error_with_status(error,
             "failed to execute HTTP request", k, status);
-    v = nbytes ? rb_str_new((const char*)bytes, nbytes) : Qnil;
+    v = nbytes ? STR_NEW((const char*)bytes, nbytes) : Qnil;
     if (ctx->exception != Qnil) {
         cb_gc_protect(bucket, ctx->exception);
         libcouchbase_cancel_http_request(bucket->handle, request);
@@ -1409,7 +1373,7 @@
     VALUE k, res, *rv = ctx->rv;
 
     if (key) {
-        k = rb_str_new((const char*)key, nkey);
+        k = STR_NEW((const char*)key, nkey);
         ctx->exception = cb_check_error_with_status(error,
                 "failed to execute observe request", k, status);
         if (ctx->exception) {
@@ -1574,13 +1538,9 @@
             arg = rb_hash_aref(opts, sym_node_list);
             if (arg != Qnil) {
                 VALUE tt;
-<<<<<<< HEAD
                 xfree(bucket->node_list);
-=======
-                free(bucket->node_list);
->>>>>>> aa8ec6f3
                 Check_Type(arg, T_ARRAY);
-                tt = rb_ary_join(arg, rb_str_new2(";"));
+                tt = rb_ary_join(arg, STR_NEW_CSTR(";"));
                 bucket->node_list = strdup(StringValueCStr(tt));
             }
             arg = rb_hash_aref(opts, sym_hostname);
@@ -1661,7 +1621,7 @@
             if (arg != Qnil) {
                 xfree(bucket->key_prefix);
                 bucket->key_prefix = strdup(StringValueCStr(arg));
-                bucket->key_prefix_val = rb_str_new2(bucket->key_prefix);
+                bucket->key_prefix_val = STR_NEW_CSTR(bucket->key_prefix);
             }
         } else {
             opts = Qnil;
@@ -1820,15 +1780,12 @@
  * @example Use list of nodes, in case some nodes might be dead
  *   Couchbase.new(:node_list => ['example.com:8091', 'example.org:8091', 'example.net'])
  *
-<<<<<<< HEAD
  * @raise [Couchbase::Error::BucketNotFound] if there no such bucket to
  *   connect
  *
  * @raise [Couchbase::Error::Connect] if the socket wasn't accessible
  *   (doesn't accept connections or doesn't respond in time)
  *
-=======
->>>>>>> aa8ec6f3
  * @return [Bucket]
  */
     static VALUE
@@ -2124,7 +2081,7 @@
     struct bucket_st *bucket = DATA_PTR(self);
 
     bucket->key_prefix = strdup(StringValueCStr(val));
-    bucket->key_prefix_val = rb_str_new2(bucket->key_prefix);
+    bucket->key_prefix_val = STR_NEW_CSTR(bucket->key_prefix);
 
     return bucket->key_prefix_val;
 }
@@ -2197,13 +2154,8 @@
     static VALUE
 cb_bucket_bucket_get(VALUE self)
 {
-<<<<<<< HEAD
     struct bucket_st *bucket = DATA_PTR(self);
-    return rb_str_new2(bucket->bucket);
-=======
-    bucket_t *bucket = DATA_PTR(self);
     return STR_NEW_CSTR(bucket->bucket);
->>>>>>> aa8ec6f3
 }
 
 /* Document-method: pool
@@ -2215,13 +2167,8 @@
     static VALUE
 cb_bucket_pool_get(VALUE self)
 {
-<<<<<<< HEAD
     struct bucket_st *bucket = DATA_PTR(self);
-    return rb_str_new2(bucket->pool);
-=======
-    bucket_t *bucket = DATA_PTR(self);
     return STR_NEW_CSTR(bucket->pool);
->>>>>>> aa8ec6f3
 }
 
 /* Document-method: username
@@ -2234,13 +2181,8 @@
     static VALUE
 cb_bucket_username_get(VALUE self)
 {
-<<<<<<< HEAD
     struct bucket_st *bucket = DATA_PTR(self);
-    return rb_str_new2(bucket->username);
-=======
-    bucket_t *bucket = DATA_PTR(self);
     return STR_NEW_CSTR(bucket->username);
->>>>>>> aa8ec6f3
 }
 
 /* Document-method: password
@@ -2252,13 +2194,8 @@
     static VALUE
 cb_bucket_password_get(VALUE self)
 {
-<<<<<<< HEAD
     struct bucket_st *bucket = DATA_PTR(self);
-    return rb_str_new2(bucket->password);
-=======
-    bucket_t *bucket = DATA_PTR(self);
     return STR_NEW_CSTR(bucket->password);
->>>>>>> aa8ec6f3
 }
 
 /* Document-method: environment
@@ -4599,7 +4536,7 @@
             req->type, req->path, req->npath, req->body, req->nbody,
             req->method, req->chunked, req->content_type, &err);
     exc = cb_check_error(err, "failed to schedule document request",
-            rb_str_new(req->path, req->npath));
+            STR_NEW(req->path, req->npath));
     if (exc != Qnil) {
         xfree(ctx);
         rb_exc_raise(exc);
@@ -4667,7 +4604,7 @@
 cb_http_request_path_get(VALUE self)
 {
     struct http_request_st *req = DATA_PTR(self);
-    return rb_str_new2(req->path);
+    return STR_NEW_CSTR(req->path);
 }
 
 /* Document-method: chunked
@@ -5469,15 +5406,11 @@
     sym_lock = ID2SYM(rb_intern("lock"));
     sym_management = ID2SYM(rb_intern("management"));
     sym_marshal = ID2SYM(rb_intern("marshal"));
-<<<<<<< HEAD
     sym_method = ID2SYM(rb_intern("method"));
     sym_node_list = ID2SYM(rb_intern("node_list"));
     sym_not_found = ID2SYM(rb_intern("not_found"));
     sym_num_replicas = ID2SYM(rb_intern("num_replicas"));
     sym_observe = ID2SYM(rb_intern("observe"));
-=======
-    sym_node_list = ID2SYM(rb_intern("node_list"));
->>>>>>> aa8ec6f3
     sym_password = ID2SYM(rb_intern("password"));
     sym_periodic = ID2SYM(rb_intern("periodic"));
     sym_persisted = ID2SYM(rb_intern("persisted"));
