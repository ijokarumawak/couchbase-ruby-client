--- conflicted
+++ resolved
@@ -67,16 +67,12 @@
     size_t nbytes;          /* the number of bytes scheduled to be sent */
     VALUE exception;        /* error delivered by error_callback */
     VALUE on_error_proc;    /* is using to deliver errors in async mode */
-<<<<<<< HEAD
     VALUE environment;      /* sym_development or sym_production */
     char *key_prefix;
     VALUE key_prefix_val;
     char *node_list;
+    VALUE object_space;
 };
-=======
-    VALUE object_space;
-} bucket_t;
->>>>>>> b1d2cbde
 
 struct couch_request_st;
 struct context_st
@@ -129,7 +125,6 @@
     VALUE force_format;
 };
 
-<<<<<<< HEAD
 struct timer_st
 {
     struct bucket_st *bucket;
@@ -141,10 +136,6 @@
 };
 
 static VALUE mCouchbase, mError, mMultiJson, mURI, mMarshal, cBucket, cResult, cCouchRequest, cTimer;
-static VALUE object_space;
-=======
-static VALUE mCouchbase, mError, mJSON, mURI, mMarshal, cBucket, cResult;
->>>>>>> b1d2cbde
 
 static ID  sym_add,
            sym_append,
@@ -269,15 +260,15 @@
 static void maybe_do_loop(struct bucket_st *bucket);
 
     static void
-cb_gc_protect(bucket_t *bucket, VALUE val)
+cb_gc_protect(struct bucket_st *bucket, VALUE val)
 {
     rb_hash_aset(bucket->object_space, val|1, val);
 }
 
     static void
-cb_gc_unprotect(bucket_t *bucket, VALUE val)
-{
-    rb_hash_delete(bucket->object_space, val|1);
+cb_gc_unprotect(struct bucket_st *bucket, VALUE val)
+{
+    rb_funcall(bucket->object_space, id_delete, 1, val|1);
 }
 
     static VALUE
@@ -840,14 +831,8 @@
         *rv = c;
     }
 
-<<<<<<< HEAD
     if (ctx->nqueries == 0) {
-        cb_hash_delete(object_space, ctx->proc|1);
-=======
-    if (bucket->seqno == 0) {
-        bucket->io->stop_event_loop(bucket->io);
         cb_gc_unprotect(bucket, ctx->proc);
->>>>>>> b1d2cbde
     }
     (void)handle;
 }
@@ -885,14 +870,8 @@
     } else {                /* synchronous */
         *rv = (error == LIBCOUCHBASE_SUCCESS) ? Qtrue : Qfalse;
     }
-<<<<<<< HEAD
     if (ctx->nqueries == 0) {
-        cb_hash_delete(object_space, ctx->proc|1);
-=======
-    if (bucket->seqno == 0) {
-        bucket->io->stop_event_loop(bucket->io);
         cb_gc_unprotect(bucket, ctx->proc);
->>>>>>> b1d2cbde
     }
     (void)handle;
 }
@@ -960,14 +939,8 @@
         }
     }
 
-<<<<<<< HEAD
     if (ctx->nqueries == 0) {
-        cb_hash_delete(object_space, ctx->proc|1);
-=======
-    if (bucket->seqno == 0) {
-        bucket->io->stop_event_loop(bucket->io);
         cb_gc_unprotect(bucket, ctx->proc);
->>>>>>> b1d2cbde
     }
     (void)handle;
 }
@@ -1007,16 +980,8 @@
             }
         }
     } else {
-<<<<<<< HEAD
         ctx->nqueries--;
-        cb_hash_delete(object_space, ctx->proc|1);
-=======
-        bucket->seqno--;
-        if (bucket->seqno == 0) {
-            bucket->io->stop_event_loop(bucket->io);
-            cb_gc_unprotect(bucket, ctx->proc);
-        }
->>>>>>> b1d2cbde
+        cb_gc_unprotect(bucket, ctx->proc);
     }
 
     (void)handle;
@@ -1058,16 +1023,8 @@
             }
         }
     } else {
-<<<<<<< HEAD
         ctx->nqueries--;
-        cb_hash_delete(object_space, ctx->proc|1);
-=======
-        bucket->seqno--;
-        if (bucket->seqno == 0) {
-            bucket->io->stop_event_loop(bucket->io);
-            cb_gc_unprotect(bucket, ctx->proc);
-        }
->>>>>>> b1d2cbde
+        cb_gc_unprotect(bucket, ctx->proc);
     }
 
     (void)handle;
@@ -1116,16 +1073,8 @@
             }
         }
     } else {
-<<<<<<< HEAD
         ctx->nqueries--;
-        cb_hash_delete(object_space, ctx->proc|1);
-=======
-        bucket->seqno--;
-        if (bucket->seqno == 0) {
-            bucket->io->stop_event_loop(bucket->io);
-            cb_gc_unprotect(bucket, ctx->proc);
-        }
->>>>>>> b1d2cbde
+        cb_gc_unprotect(bucket, ctx->proc);
     }
     (void)handle;
 }
@@ -1167,14 +1116,8 @@
             rb_hash_aset(*rv, k, success);
         }
     }
-<<<<<<< HEAD
     if (ctx->nqueries == 0) {
-        cb_hash_delete(object_space, ctx->proc|1);
-=======
-    if (bucket->seqno == 0) {
-        bucket->io->stop_event_loop(bucket->io);
         cb_gc_unprotect(bucket, ctx->proc);
->>>>>>> b1d2cbde
     }
     (void)handle;
 }
@@ -1233,9 +1176,8 @@
             }
         }
     }
-<<<<<<< HEAD
     if (ctx->nqueries == 0) {
-        cb_hash_delete(object_space, ctx->proc|1);
+        cb_gc_unprotect(bucket, ctx->proc);
     }
     (void)handle;
 }
@@ -1259,6 +1201,9 @@
     k = rb_str_new((const char*)path, npath);
     ctx->exception = cb_check_error_with_status(error,
             "failed to execute couch request", k, status);
+    if (ctx->exception != Qnil) {
+        cb_gc_protect(bucket, ctx->exception);
+    }
     v = nbytes ? rb_str_new((const char*)bytes, nbytes) : Qnil;
     if (ctx->proc != Qnil) {
         if (ctx->extended) {
@@ -1292,6 +1237,7 @@
         libcouchbase_size_t nbytes)
 {
     struct context_st *ctx = (struct context_st *)cookie;
+    struct bucket_st *bucket = ctx->bucket;
     VALUE k, v, res;
 
     k = rb_str_new((const char*)path, npath);
@@ -1299,6 +1245,7 @@
             "failed to execute couch request", k, status);
     v = nbytes ? rb_str_new((const char*)bytes, nbytes) : Qnil;
     if (ctx->exception != Qnil) {
+        cb_gc_protect(bucket, ctx->exception);
         libcouchbase_cancel_http_request(request);
     }
     if (ctx->proc != Qnil) {
@@ -1331,6 +1278,9 @@
         k = rb_str_new((const char*)key, nkey);
         ctx->exception = cb_check_error_with_status(error,
                 "failed to execute observe request", k, status);
+        if (ctx->exception) {
+            cb_gc_protect(bucket, ctx->exception);
+        }
         res = rb_class_new_instance(0, NULL, cResult);
         rb_ivar_set(res, id_iv_completed, Qfalse);
         rb_ivar_set(res, id_iv_error, ctx->exception);
@@ -1374,12 +1324,7 @@
             cb_proc_call(ctx->proc, 1, res);
         }
         ctx->nqueries--;
-        cb_hash_delete(object_space, ctx->proc|1);
-=======
-    if (bucket->seqno == 0) {
-        bucket->io->stop_event_loop(bucket->io);
         cb_gc_unprotect(bucket, ctx->proc);
->>>>>>> b1d2cbde
     }
     (void)handle;
 }
@@ -1403,24 +1348,14 @@
         if (bucket->handle) {
             libcouchbase_destroy(bucket->handle);
         }
-<<<<<<< HEAD
-        free(bucket->authority);
-        free(bucket->hostname);
-        free(bucket->pool);
-        free(bucket->bucket);
-        free(bucket->username);
-        free(bucket->password);
-        free(bucket->key_prefix);
-        free(bucket);
-=======
         xfree(bucket->authority);
         xfree(bucket->hostname);
         xfree(bucket->pool);
         xfree(bucket->bucket);
         xfree(bucket->username);
         xfree(bucket->password);
+        xfree(bucket->key_prefix);
         xfree(bucket);
->>>>>>> b1d2cbde
     }
 }
 
@@ -1432,11 +1367,8 @@
     if (bucket) {
         rb_gc_mark(bucket->exception);
         rb_gc_mark(bucket->on_error_proc);
-<<<<<<< HEAD
         rb_gc_mark(bucket->key_prefix_val);
-=======
         rb_gc_mark(bucket->object_space);
->>>>>>> b1d2cbde
     }
 }
 
@@ -1508,64 +1440,34 @@
             arg = rb_hash_aref(opts, sym_node_list);
             if (arg != Qnil) {
                 VALUE tt;
-                free(bucket->node_list);
+                xfree(bucket->node_list);
                 Check_Type(arg, T_ARRAY);
                 tt = rb_ary_join(arg, rb_str_new2(";"));
                 bucket->node_list = strdup(StringValueCStr(tt));
             }
             arg = rb_hash_aref(opts, sym_hostname);
             if (arg != Qnil) {
-<<<<<<< HEAD
-                free(bucket->hostname);
-=======
-                if (bucket->hostname) {
-                    xfree(bucket->hostname);
-                }
->>>>>>> b1d2cbde
+                xfree(bucket->hostname);
                 bucket->hostname = strdup(StringValueCStr(arg));
             }
             arg = rb_hash_aref(opts, sym_pool);
             if (arg != Qnil) {
-<<<<<<< HEAD
-                free(bucket->pool);
-=======
-                if (bucket->pool) {
-                    xfree(bucket->pool);
-                }
->>>>>>> b1d2cbde
+                xfree(bucket->pool);
                 bucket->pool = strdup(StringValueCStr(arg));
             }
             arg = rb_hash_aref(opts, sym_bucket);
             if (arg != Qnil) {
-<<<<<<< HEAD
-                free(bucket->bucket);
-=======
-                if (bucket->bucket) {
-                    xfree(bucket->bucket);
-                }
->>>>>>> b1d2cbde
+                xfree(bucket->bucket);
                 bucket->bucket = strdup(StringValueCStr(arg));
             }
             arg = rb_hash_aref(opts, sym_username);
             if (arg != Qnil) {
-<<<<<<< HEAD
-                free(bucket->username);
-=======
-                if (bucket->username) {
-                    xfree(bucket->username);
-                }
->>>>>>> b1d2cbde
+                xfree(bucket->username);
                 bucket->username = strdup(StringValueCStr(arg));
             }
             arg = rb_hash_aref(opts, sym_password);
             if (arg != Qnil) {
-<<<<<<< HEAD
-                free(bucket->password);
-=======
-                if (bucket->password) {
-                    xfree(bucket->password);
-                }
->>>>>>> b1d2cbde
+                xfree(bucket->password);
                 bucket->password = strdup(StringValueCStr(arg));
             }
             arg = rb_hash_aref(opts, sym_port);
@@ -1619,7 +1521,7 @@
             }
             arg = rb_hash_aref(opts, sym_key_prefix);
             if (arg != Qnil) {
-                free(bucket->key_prefix);
+                xfree(bucket->key_prefix);
                 bucket->key_prefix = strdup(StringValueCStr(arg));
                 bucket->key_prefix_val = rb_str_new2(bucket->key_prefix);
             }
@@ -1628,15 +1530,10 @@
         }
     }
     len = strlen(bucket->hostname) + 10;
-<<<<<<< HEAD
-    free(bucket->authority);
     if (bucket->default_observe_timeout < 2) {
         rb_raise(rb_eArgError, "default_observe_timeout is too low");
-=======
-    if (bucket->authority) {
-        xfree(bucket->authority);
->>>>>>> b1d2cbde
-    }
+    }
+    xfree(bucket->authority);
     bucket->authority = xcalloc(len, sizeof(char));
     if (bucket->authority == NULL) {
         rb_raise(eClientNoMemoryError, "failed to allocate memory for Bucket");
@@ -1699,18 +1596,6 @@
     }
 }
 
-<<<<<<< HEAD
-/*
- * Create and initialize new Bucket.
- *
- * @since 1.0.0
- *
- * @return [Bucket] new instance
- *
- * @see Bucket#initialize
- */
-=======
->>>>>>> b1d2cbde
     static VALUE
 cb_bucket_alloc(VALUE klass)
 {
@@ -1816,14 +1701,11 @@
     bucket->default_observe_timeout = 2500000;
     bucket->on_error_proc = Qnil;
     bucket->timeout = 0;
-<<<<<<< HEAD
     bucket->environment = sym_production;
     bucket->key_prefix = NULL;
     bucket->key_prefix_val = Qnil;
     bucket->node_list = NULL;
-=======
     bucket->object_space = rb_hash_new();
->>>>>>> b1d2cbde
 
     do_scan_connection_options(bucket, argc, argv);
     do_connect(bucket);
@@ -1843,8 +1725,8 @@
 static VALUE
 cb_bucket_init_copy(VALUE copy, VALUE orig)
 {
-    bucket_t *copy_b;
-    bucket_t *orig_b;
+    struct bucket_st *copy_b;
+    struct bucket_st *orig_b;
 
     if (copy == orig)
         return copy;
@@ -1868,16 +1750,22 @@
     if (orig_b->password) {
         copy_b->password = strdup(orig_b->password);
     }
+    if (orig_b->key_prefix) {
+        copy_b->key_prefix = strdup(orig_b->key_prefix);
+    }
     copy_b->async = orig_b->async;
     copy_b->quiet = orig_b->quiet;
-    copy_b->seqno = orig_b->seqno;
     copy_b->default_format = orig_b->default_format;
     copy_b->default_flags = orig_b->default_flags;
     copy_b->default_ttl = orig_b->default_ttl;
+    copy_b->environment = orig_b->environment;
     copy_b->timeout = orig_b->timeout;
     copy_b->exception = Qnil;
     if (orig_b->on_error_proc != Qnil) {
         copy_b->on_error_proc = rb_funcall(orig_b->on_error_proc, id_dup, 0);
+    }
+    if (orig_b->key_prefix_val != Qnil) {
+        copy_b->key_prefix_val = rb_funcall(orig_b->key_prefix_val, id_dup, 0);
     }
 
     do_connect(copy_b);
@@ -2101,14 +1989,7 @@
 {
     struct bucket_st *bucket = DATA_PTR(self);
     if (bucket->handle) {
-<<<<<<< HEAD
-        free(bucket->hostname);
-=======
-        if (bucket->hostname) {
-            xfree(bucket->hostname);
-            bucket->hostname = NULL;
-        }
->>>>>>> b1d2cbde
+        xfree(bucket->hostname);
         bucket->hostname = strdup(libcouchbase_get_host(bucket->handle));
         if (bucket->hostname == NULL) {
             rb_raise(eClientNoMemoryError, "failed to allocate memory for Bucket");
@@ -2400,11 +2281,7 @@
     k = unify_key(bucket, k, 1);
     key = RSTRING_PTR(k);
     nkey = RSTRING_LEN(k);
-<<<<<<< HEAD
-    ctx = calloc(1, sizeof(struct context_st));
-=======
-    ctx = xcalloc(1, sizeof(context_t));
->>>>>>> b1d2cbde
+    ctx = xcalloc(1, sizeof(struct context_st));
     ctx->quiet = bucket->quiet;
     if (ctx == NULL) {
         rb_raise(eClientNoMemoryError, "failed to allocate memory for context");
@@ -2505,11 +2382,7 @@
     }
     bytes = RSTRING_PTR(v);
     nbytes = RSTRING_LEN(v);
-<<<<<<< HEAD
-    ctx = calloc(1, sizeof(struct context_st));
-=======
-    ctx = xcalloc(1, sizeof(context_t));
->>>>>>> b1d2cbde
+    ctx = xcalloc(1, sizeof(struct context_st));
     if (ctx == NULL) {
         rb_raise(eClientNoMemoryError, "failed to allocate memory for context");
     }
@@ -2569,13 +2442,8 @@
     if (!bucket->async && proc != Qnil) {
         rb_raise(rb_eArgError, "synchronous mode doesn't support callbacks");
     }
-<<<<<<< HEAD
     k = unify_key(bucket, k, 1);
-    ctx = calloc(1, sizeof(struct context_st));
-=======
-    k = unify_key(k);
-    ctx = xcalloc(1, sizeof(context_t));
->>>>>>> b1d2cbde
+    ctx = xcalloc(1, sizeof(struct context_st));
     if (ctx == NULL) {
         rb_raise(eClientNoMemoryError, "failed to allocate memory for context");
     }
@@ -2870,16 +2738,16 @@
     if (!bucket->async && proc != Qnil) {
         rb_raise(rb_eArgError, "synchronous mode doesn't support callbacks");
     }
-    traits = calloc(1, sizeof(struct key_traits_st));
+    traits = xcalloc(1, sizeof(struct key_traits_st));
     traits->bucket = bucket;
     is_array = traits->is_array;
     nn = cb_args_scan_keys(RARRAY_LEN(args), args, traits);
-    ctx = calloc(1, sizeof(struct context_st));
+    ctx = xcalloc(1, sizeof(struct context_st));
     if (ctx == NULL) {
         rb_raise(eClientNoMemoryError, "failed to allocate memory for context");
     }
     ctx->proc = proc;
-    rb_hash_aset(object_space, ctx->proc|1, ctx->proc);
+    cb_gc_protect(bucket, ctx->proc);
     ctx->bucket = bucket;
     rv = rb_hash_new();
     ctx->rv = &rv;
@@ -2892,13 +2760,13 @@
             ll += traits->lens[ii];
         }
     }
-    free(traits->keys);
-    free(traits->lens);
-    free(traits->ttls);
-    free(traits);
+    xfree(traits->keys);
+    xfree(traits->lens);
+    xfree(traits->ttls);
+    xfree(traits);
     exc = cb_check_error(err, "failed to schedule observe request", Qnil);
     if (exc != Qnil) {
-        free(ctx);
+        xfree(ctx);
         rb_exc_raise(exc);
     }
     bucket->nbytes += HEADER_SIZE + 4 + ll;
@@ -2911,8 +2779,9 @@
             libcouchbase_wait(bucket->handle);
         }
         exc = ctx->exception;
-        free(ctx);
+        xfree(ctx);
         if (exc != Qnil) {
+            cb_gc_unprotect(bucket, exc);
             rb_exc_raise(exc);
         }
         if (bucket->exception != Qnil) {
@@ -3074,17 +2943,10 @@
     if (!bucket->async && proc != Qnil) {
         rb_raise(rb_eArgError, "synchronous mode doesn't support callbacks");
     }
-<<<<<<< HEAD
-    traits = calloc(1, sizeof(struct key_traits_st));
+    traits = xcalloc(1, sizeof(struct key_traits_st));
     traits->bucket = bucket;
     nn = cb_args_scan_keys(RARRAY_LEN(args), args, traits);
-    ctx = calloc(1, sizeof(struct context_st));
-=======
-    rb_funcall(args, id_flatten_bang, 0);
-    traits = xcalloc(1, sizeof(struct key_traits));
-    nn = cb_args_scan_keys(RARRAY_LEN(args), args, bucket, traits);
-    ctx = xcalloc(1, sizeof(context_t));
->>>>>>> b1d2cbde
+    ctx = xcalloc(1, sizeof(struct context_st));
     if (ctx == NULL) {
         rb_raise(eClientNoMemoryError, "failed to allocate memory for context");
     }
@@ -3101,7 +2963,6 @@
     rv = rb_hash_new();
     ctx->rv = &rv;
     ctx->exception = Qnil;
-<<<<<<< HEAD
     ctx->nqueries = traits->nkeys;
     if (traits->lock) {
         for (ii = 0; ii < traits->nkeys; ++ii) {
@@ -3126,21 +2987,10 @@
             ll += traits->lens[ii];
         }
     }
-    free(traits->keys);
-    free(traits->lens);
-    free(traits->ttls);
-    free(traits);
-=======
-    seqno = bucket->seqno;
-    bucket->seqno += nn;
-    err = libcouchbase_mget(bucket->handle, (const void *)ctx,
-            traits->nkeys, (const void * const *)traits->keys,
-            traits->lens, (traits->explicit_ttl) ? traits->ttls : NULL);
     xfree(traits->keys);
     xfree(traits->lens);
     xfree(traits->ttls);
     xfree(traits);
->>>>>>> b1d2cbde
     exc = cb_check_error(err, "failed to schedule get request", Qnil);
     if (exc != Qnil) {
         xfree(ctx);
@@ -3265,16 +3115,10 @@
         rb_raise(rb_eArgError, "synchronous mode doesn't support callbacks");
     }
     rb_funcall(args, id_flatten_bang, 0);
-<<<<<<< HEAD
-    traits = calloc(1, sizeof(struct key_traits_st));
+    traits = xcalloc(1, sizeof(struct key_traits_st));
     traits->bucket = bucket;
     nn = cb_args_scan_keys(RARRAY_LEN(args), args, traits);
-    ctx = calloc(1, sizeof(struct context_st));
-=======
-    traits = xcalloc(1, sizeof(struct key_traits));
-    nn = cb_args_scan_keys(RARRAY_LEN(args), args, bucket, traits);
-    ctx = xcalloc(1, sizeof(context_t));
->>>>>>> b1d2cbde
+    ctx = xcalloc(1, sizeof(struct context_st));
     if (ctx == NULL) {
         rb_raise(eClientNoMemoryError, "failed to allocate memory for context");
     }
@@ -3288,18 +3132,12 @@
     err = libcouchbase_mtouch(bucket->handle, (const void *)ctx,
             traits->nkeys, (const void * const *)traits->keys,
             traits->lens, traits->ttls);
-<<<<<<< HEAD
     for (ii = 0, ll = 0; ii < traits->nkeys; ++ii) {
         ll += traits->lens[ii];
     }
-    free(traits->keys);
-    free(traits->lens);
-    free(traits);
-=======
     xfree(traits->keys);
     xfree(traits->lens);
     xfree(traits);
->>>>>>> b1d2cbde
     exc = cb_check_error(err, "failed to schedule touch request", Qnil);
     if (exc != Qnil) {
         xfree(ctx);
@@ -3373,11 +3211,7 @@
     if (!bucket->async && rb_block_given_p()) {
         rb_raise(rb_eArgError, "synchronous mode doesn't support callbacks");
     }
-<<<<<<< HEAD
-    ctx = calloc(1, sizeof(struct context_st));
-=======
-    ctx = xcalloc(1, sizeof(context_t));
->>>>>>> b1d2cbde
+    ctx = xcalloc(1, sizeof(struct context_st));
     if (ctx == NULL) {
         rb_raise(eClientNoMemoryError, "failed to allocate memory for context");
     }
@@ -3390,14 +3224,8 @@
     } else {
         ctx->proc = Qnil;
     }
-<<<<<<< HEAD
-    rb_hash_aset(object_space, ctx->proc|1, ctx->proc);
     ctx->nqueries = 1;
-=======
     cb_gc_protect(bucket, ctx->proc);
-    seqno = bucket->seqno;
-    bucket->seqno++;
->>>>>>> b1d2cbde
     err = libcouchbase_flush(bucket->handle, (const void *)ctx);
     exc = cb_check_error(err, "failed to schedule flush request", Qnil);
     if (exc != Qnil) {
@@ -3464,11 +3292,7 @@
     if (!bucket->async && rb_block_given_p()) {
         rb_raise(rb_eArgError, "synchronous mode doesn't support callbacks");
     }
-<<<<<<< HEAD
-    ctx = calloc(1, sizeof(struct context_st));
-=======
-    ctx = xcalloc(1, sizeof(context_t));
->>>>>>> b1d2cbde
+    ctx = xcalloc(1, sizeof(struct context_st));
     if (ctx == NULL) {
         rb_raise(eClientNoMemoryError, "failed to allocate memory for context");
     }
@@ -3481,14 +3305,8 @@
     } else {
         ctx->proc = Qnil;
     }
-<<<<<<< HEAD
-    rb_hash_aset(object_space, ctx->proc|1, ctx->proc);
+    cb_gc_protect(bucket, ctx->proc);
     ctx->nqueries = 1;
-=======
-    cb_gc_protect(bucket, ctx->proc);
-    seqno = bucket->seqno;
-    bucket->seqno++;
->>>>>>> b1d2cbde
     err = libcouchbase_server_versions(bucket->handle, (const void *)ctx);
     exc = cb_check_error(err, "failed to schedule version request", Qnil);
     if (exc != Qnil) {
@@ -3574,11 +3392,7 @@
         rb_raise(rb_eArgError, "synchronous mode doesn't support callbacks");
     }
 
-<<<<<<< HEAD
-    ctx = calloc(1, sizeof(struct context_st));
-=======
-    ctx = xcalloc(1, sizeof(context_t));
->>>>>>> b1d2cbde
+    ctx = xcalloc(1, sizeof(struct context_st));
     if (ctx == NULL) {
         rb_raise(eClientNoMemoryError, "failed to allocate memory for context");
     }
@@ -4187,7 +4001,7 @@
     void
 cb_timer_free(void *ptr)
 {
-    free(ptr);
+    xfree(ptr);
 }
 
     void
@@ -4376,9 +4190,9 @@
         if (TYPE(request->bucket_obj) == T_DATA && !request->completed) {
             libcouchbase_cancel_http_request(request->request);
         }
-        free(request->path);
-        free(request->body);
-        free(request);
+        xfree(request->path);
+        xfree(request->body);
+        xfree(request);
     }
 }
 
@@ -4525,7 +4339,7 @@
     libcouchbase_error_t err;
     struct bucket_st *bucket;
 
-    ctx = calloc(1, sizeof(struct context_st));
+    ctx = xcalloc(1, sizeof(struct context_st));
     if (ctx == NULL) {
         rb_raise(eClientNoMemoryError, "failed to allocate memory");
     }
@@ -4542,7 +4356,7 @@
     exc = cb_check_error(err, "failed to schedule document request",
             rb_str_new(req->path, req->npath));
     if (exc != Qnil) {
-        free(ctx);
+        xfree(ctx);
         rb_exc_raise(exc);
     }
     req->running = 1;
@@ -4553,8 +4367,9 @@
         libcouchbase_wait(bucket->handle);
         if (req->completed) {
             exc = ctx->exception;
-            free(ctx);
+            xfree(ctx);
             if (exc != Qnil) {
+                cb_gc_unprotect(bucket, exc);
                 rb_exc_raise(exc);
             }
             return rv;
@@ -4584,8 +4399,9 @@
         if (req->completed) {
             exc = req->ctx->exception;
             rv = req->ctx->rv;
-            free(req->ctx);
+            xfree(req->ctx);
             if (exc != Qnil) {
+                cb_gc_unprotect(req->bucket, exc);
                 rb_exc_raise(exc);
             }
             return *rv;
