--- conflicted
+++ resolved
@@ -1,4 +1,3 @@
-<<<<<<< HEAD
 ## 1.2.0.dp / 2012-04-06
 
 * Properly handle hashes as Couchbase.connection_options
@@ -6,12 +5,11 @@
 * Use verbose mode by default throwing exceptions on NOT_FOUND errors.
   This means that quiet attribute is false now on new connections.
 * Doc fixes
-=======
+
 ## 1.1.2 / 2012-06-05
 
 * Upgrade libcouchbase dependency up to 1.0.4
 * Backport debugger patch
->>>>>>> b4510766
 
 ## 1.1.1 / 2012-03-19
 
