--- conflicted
+++ resolved
@@ -1,4 +1,3 @@
-<<<<<<< HEAD
 ## 1.2.0.dp5 / 2012-06-15
 
 * Allow to force assembling result Hash for multi-get
@@ -45,7 +44,7 @@
 * Use verbose mode by default throwing exceptions on NOT_FOUND errors.
   This means that quiet attribute is false now on new connections.
 * Doc fixes
-=======
+
 ## 1.1.3 / 2012-07-27
 
 * RCBC-59 Replicate flags in Bucket#cas operation
@@ -53,7 +52,6 @@
 * RCBC-64 Fix Couchbase::Bucket#dup
 * Make object_space GC protector per-bucket object
 * RCBC-60 Protect exceptions from GC
->>>>>>> b1d2cbde
 
 ## 1.1.2 / 2012-06-05
 
